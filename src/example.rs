--- conflicted
+++ resolved
@@ -363,11 +363,7 @@
     ///
     /// * `ExampleResult<Vec<u8>>` - a vector of bytes
     /// 
-<<<<<<< HEAD
-    pub fn get_udp(&self, command: Vec<u8>, rx_len: usize) -> ExampleResult<Vec<u8>> {
-=======
     pub fn get_udp(&self, command: Vec<u8>) -> ExampleResult<Vec<u8>> {
->>>>>>> b9576d85
         match self.udp_connection.transfer(command) {
             Ok(v) => Ok(v),
             Err(e) => Err(ExampleError::UdpError(e.kind())),
